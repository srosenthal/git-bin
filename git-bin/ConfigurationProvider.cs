﻿using System;
using System.Collections.Generic;
using System.IO;
using GitBin.Remotes;

namespace GitBin
{
    public interface IConfigurationProvider
    {
        long ChunkSize { get; }
        long MaximumCacheSize { get; }
        string CacheDirectory { get; }
        string Protocol { get; }

        long GetLong(string name, long defaultValue);
        string GetString(string name);
        string GetString(string name, string defaultValue);
    }

    public class ConfigurationProvider : IConfigurationProvider
    {
        public const long DefaultChunkSize = 1024 * 1024;
        public const long DefaultMaximumCacheSize = long.MaxValue;
        public const string DefaultProtocol = "HTTPS";

        public const string DefaultCacheDirectory = "git-bin";
        public const string SectionName = "git-bin";
        public const string ChunkSizeConfigName = "chunkSize";
        public const string MaximumCacheSizeConfigName = "maxCacheSize";
<<<<<<< HEAD
        public const string CacheDirectoryConfigName = "cacheDirectory";
=======
        public const string ProtocolName = "protocol";
>>>>>>> 2758a16a

        private readonly IGitExecutor _gitExecutor;
        private readonly Dictionary<string, string> _configurationOptions;

        public long ChunkSize { get; private set; }
        public long MaximumCacheSize { get; private set; }
        public string CacheDirectory { get; private set; }
        public string Protocol { get; private set; }

        public ConfigurationProvider(IGitExecutor gitExecutor)
        {
            _gitExecutor = gitExecutor;

            _configurationOptions = GetConfigurationOptions();

            this.CacheDirectory = GetCacheDirectory(GetString(CacheDirectoryConfigName, DefaultCacheDirectory));
            this.ChunkSize = GetLong(ChunkSizeConfigName, DefaultChunkSize);
            this.MaximumCacheSize = GetLong(MaximumCacheSizeConfigName, DefaultMaximumCacheSize);
            this.Protocol = GetString(ProtocolName, DefaultProtocol);
        }

        private Dictionary<string, string> GetConfigurationOptions()
        {
            var rawAllOptions = _gitExecutor
                .GetString("config --get-regexp " + SectionName)
                .Split(new[] { "\r\n", "\n" }, StringSplitOptions.RemoveEmptyEntries);

            var options = new Dictionary<string, string>();

            foreach (var option in rawAllOptions)
            {
                var optionKeyValue = option.Split(' ');

                if (optionKeyValue.Length != 2)
                    throw new ಠ_ಠ("Invalid config option: " + option);

                var key = optionKeyValue[0]
                    .Substring(optionKeyValue[0].IndexOf('.') + 1)
                    .ToLowerInvariant();

                options[key] = optionKeyValue[1];
            }

            return options;
        }

        public long GetLong(string name, long defaultValue)
        {
            string rawValue;

            if (!_configurationOptions.TryGetValue(name.ToLowerInvariant(), out rawValue))
                return defaultValue;

            var convertedValue = Convert.ToInt64(rawValue);

            if (convertedValue < 0)
                throw new ಠ_ಠ(name + " cannot be negative");

            return convertedValue;
        }

        public string GetString(string name)
        {
            return GetString(name, null);
        }

        public string GetString(string name, string defaultValue)
        {
            string rawValue;

            if (!_configurationOptions.TryGetValue(name.ToLowerInvariant(), out rawValue))
            {
                if (defaultValue != null)
                    return defaultValue;
                else
                    throw new ಠ_ಠ('[' + name + "] must be set");
            }

            return rawValue;
        }

        private string GetCacheDirectory(string path)
        {
            if (Path.IsPathRooted(path) == true)
                return path;

            var rawValue = _gitExecutor.GetString("rev-parse --git-dir");

            if (string.IsNullOrEmpty(rawValue))
                throw new ಠ_ಠ("Error determining .git directory");

            return Path.Combine(rawValue, path);
        }
    }
}<|MERGE_RESOLUTION|>--- conflicted
+++ resolved
@@ -1,129 +1,126 @@
-﻿using System;
-using System.Collections.Generic;
-using System.IO;
-using GitBin.Remotes;
-
-namespace GitBin
-{
-    public interface IConfigurationProvider
-    {
-        long ChunkSize { get; }
-        long MaximumCacheSize { get; }
-        string CacheDirectory { get; }
-        string Protocol { get; }
-
-        long GetLong(string name, long defaultValue);
-        string GetString(string name);
-        string GetString(string name, string defaultValue);
-    }
-
-    public class ConfigurationProvider : IConfigurationProvider
-    {
-        public const long DefaultChunkSize = 1024 * 1024;
-        public const long DefaultMaximumCacheSize = long.MaxValue;
-        public const string DefaultProtocol = "HTTPS";
-
-        public const string DefaultCacheDirectory = "git-bin";
-        public const string SectionName = "git-bin";
-        public const string ChunkSizeConfigName = "chunkSize";
-        public const string MaximumCacheSizeConfigName = "maxCacheSize";
-<<<<<<< HEAD
-        public const string CacheDirectoryConfigName = "cacheDirectory";
-=======
-        public const string ProtocolName = "protocol";
->>>>>>> 2758a16a
-
-        private readonly IGitExecutor _gitExecutor;
-        private readonly Dictionary<string, string> _configurationOptions;
-
-        public long ChunkSize { get; private set; }
-        public long MaximumCacheSize { get; private set; }
-        public string CacheDirectory { get; private set; }
-        public string Protocol { get; private set; }
-
-        public ConfigurationProvider(IGitExecutor gitExecutor)
-        {
-            _gitExecutor = gitExecutor;
-
-            _configurationOptions = GetConfigurationOptions();
-
-            this.CacheDirectory = GetCacheDirectory(GetString(CacheDirectoryConfigName, DefaultCacheDirectory));
-            this.ChunkSize = GetLong(ChunkSizeConfigName, DefaultChunkSize);
-            this.MaximumCacheSize = GetLong(MaximumCacheSizeConfigName, DefaultMaximumCacheSize);
-            this.Protocol = GetString(ProtocolName, DefaultProtocol);
-        }
-
-        private Dictionary<string, string> GetConfigurationOptions()
-        {
-            var rawAllOptions = _gitExecutor
-                .GetString("config --get-regexp " + SectionName)
-                .Split(new[] { "\r\n", "\n" }, StringSplitOptions.RemoveEmptyEntries);
-
-            var options = new Dictionary<string, string>();
-
-            foreach (var option in rawAllOptions)
-            {
-                var optionKeyValue = option.Split(' ');
-
-                if (optionKeyValue.Length != 2)
-                    throw new ಠ_ಠ("Invalid config option: " + option);
-
-                var key = optionKeyValue[0]
-                    .Substring(optionKeyValue[0].IndexOf('.') + 1)
-                    .ToLowerInvariant();
-
-                options[key] = optionKeyValue[1];
-            }
-
-            return options;
-        }
-
-        public long GetLong(string name, long defaultValue)
-        {
-            string rawValue;
-
-            if (!_configurationOptions.TryGetValue(name.ToLowerInvariant(), out rawValue))
-                return defaultValue;
-
-            var convertedValue = Convert.ToInt64(rawValue);
-
-            if (convertedValue < 0)
-                throw new ಠ_ಠ(name + " cannot be negative");
-
-            return convertedValue;
-        }
-
-        public string GetString(string name)
-        {
-            return GetString(name, null);
-        }
-
-        public string GetString(string name, string defaultValue)
-        {
-            string rawValue;
-
-            if (!_configurationOptions.TryGetValue(name.ToLowerInvariant(), out rawValue))
-            {
-                if (defaultValue != null)
-                    return defaultValue;
-                else
-                    throw new ಠ_ಠ('[' + name + "] must be set");
-            }
-
-            return rawValue;
-        }
-
-        private string GetCacheDirectory(string path)
-        {
-            if (Path.IsPathRooted(path) == true)
-                return path;
-
-            var rawValue = _gitExecutor.GetString("rev-parse --git-dir");
-
-            if (string.IsNullOrEmpty(rawValue))
-                throw new ಠ_ಠ("Error determining .git directory");
-
-            return Path.Combine(rawValue, path);
-        }
-    }
+﻿using System;
+using System.Collections.Generic;
+using System.IO;
+using GitBin.Remotes;
+
+namespace GitBin
+{
+    public interface IConfigurationProvider
+    {
+        long ChunkSize { get; }
+        long MaximumCacheSize { get; }
+        string CacheDirectory { get; }
+        string Protocol { get; }
+
+        long GetLong(string name, long defaultValue);
+        string GetString(string name);
+        string GetString(string name, string defaultValue);
+    }
+
+    public class ConfigurationProvider : IConfigurationProvider
+    {
+        public const long DefaultChunkSize = 1024 * 1024;
+        public const long DefaultMaximumCacheSize = long.MaxValue;
+        public const string DefaultProtocol = "HTTPS";
+
+        public const string DefaultCacheDirectory = "git-bin";
+        public const string SectionName = "git-bin";
+        public const string ChunkSizeConfigName = "chunkSize";
+        public const string MaximumCacheSizeConfigName = "maxCacheSize";
+        public const string ProtocolName = "protocol";
+        public const string CacheDirectoryConfigName = "cacheDirectory";
+
+        private readonly IGitExecutor _gitExecutor;
+        private readonly Dictionary<string, string> _configurationOptions;
+
+        public long ChunkSize { get; private set; }
+        public long MaximumCacheSize { get; private set; }
+        public string CacheDirectory { get; private set; }
+        public string Protocol { get; private set; }
+
+        public ConfigurationProvider(IGitExecutor gitExecutor)
+        {
+            _gitExecutor = gitExecutor;
+
+            _configurationOptions = GetConfigurationOptions();
+
+            this.CacheDirectory = GetCacheDirectory(GetString(CacheDirectoryConfigName, DefaultCacheDirectory));
+            this.ChunkSize = GetLong(ChunkSizeConfigName, DefaultChunkSize);
+            this.MaximumCacheSize = GetLong(MaximumCacheSizeConfigName, DefaultMaximumCacheSize);
+            this.Protocol = GetString(ProtocolName, DefaultProtocol);
+        }
+
+        private Dictionary<string, string> GetConfigurationOptions()
+        {
+            var rawAllOptions = _gitExecutor
+                .GetString("config --get-regexp " + SectionName)
+                .Split(new[] { "\r\n", "\n" }, StringSplitOptions.RemoveEmptyEntries);
+
+            var options = new Dictionary<string, string>();
+
+            foreach (var option in rawAllOptions)
+            {
+                var optionKeyValue = option.Split(' ');
+
+                if (optionKeyValue.Length != 2)
+                    throw new ಠ_ಠ("Invalid config option: " + option);
+
+                var key = optionKeyValue[0]
+                    .Substring(optionKeyValue[0].IndexOf('.') + 1)
+                    .ToLowerInvariant();
+
+                options[key] = optionKeyValue[1];
+            }
+
+            return options;
+        }
+
+        public long GetLong(string name, long defaultValue)
+        {
+            string rawValue;
+
+            if (!_configurationOptions.TryGetValue(name.ToLowerInvariant(), out rawValue))
+                return defaultValue;
+
+            var convertedValue = Convert.ToInt64(rawValue);
+
+            if (convertedValue < 0)
+                throw new ಠ_ಠ(name + " cannot be negative");
+
+            return convertedValue;
+        }
+
+        public string GetString(string name)
+        {
+            return GetString(name, null);
+        }
+
+        public string GetString(string name, string defaultValue)
+        {
+            string rawValue;
+
+            if (!_configurationOptions.TryGetValue(name.ToLowerInvariant(), out rawValue))
+            {
+                if (defaultValue != null)
+                    return defaultValue;
+                else
+                    throw new ಠ_ಠ('[' + name + "] must be set");
+            }
+
+            return rawValue;
+        }
+
+        private string GetCacheDirectory(string path)
+        {
+            if (Path.IsPathRooted(path) == true)
+                return path;
+
+            var rawValue = _gitExecutor.GetString("rev-parse --git-dir");
+
+            if (string.IsNullOrEmpty(rawValue))
+                throw new ಠ_ಠ("Error determining .git directory");
+
+            return Path.Combine(rawValue, path);
+        }
+    }
 }